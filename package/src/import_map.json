--- conflicted
+++ resolved
@@ -1,18 +1,5 @@
 {
   "imports": {
-<<<<<<< HEAD
-    "async/": "https://deno.land/std@0.119.0/async/",
-    "encoding/": "https://deno.land/std@0.119.0/encoding/",
-    "flags/": "https://deno.land/std@0.119.0/flags/",
-    "fmt/": "https://deno.land/std@0.119.0/fmt/",
-    "fs/": "https://deno.land/std@0.119.0/fs/",
-    "io/": "https://deno.land/std@0.119.0/io/",
-    "log/": "https://deno.land/std@0.119.0/log/",
-    "path/": "https://deno.land/std@0.119.0/path/",
-    "streams/": "https://deno.land/std@0.119.0/streams/",
-    "uuid/": "https://deno.land/std@0.119.0/uuid/",
-
-=======
     "async/": "https://deno.land/std@0.121.0/async/",
     "encoding/": "https://deno.land/std@0.121.0/encoding/",
     "flags/": "https://deno.land/std@0.121.0/flags/",
@@ -22,7 +9,6 @@
     "log/": "https://deno.land/std@0.121.0/log/",
     "path/": "https://deno.land/std@0.121.0/path/",
     "streams/": "https://deno.land/std@0.121.0/streams/",
->>>>>>> 51896a87
     "cliffy/": "https://deno.land/x/cliffy@v0.19.3/",
     "deno_dom/": "https://deno.land/x/deno_dom@v0.1.20-alpha/",
     "ajv": "https://cdn.skypack.dev/ajv@8.8.2",
