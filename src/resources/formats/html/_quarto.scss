body {
  max-width: $max-width;
  @if variable-exists(margin-top) {
    margin-top: $margin-top;
  }
  @if variable-exists(margin-bottom) {
    margin-bottom: $margin-bottom;
  }
  @if variable-exists(margin-left) {
    margin-left: $margin-left;
  }
  @if variable-exists(margin-right) {
    margin-right: $margin-right;
  }
}

code,
kbd,
pre,
samp {
  @if variable-exists(mono-background-color) {
    background-color: $mono-background-color;
  }
  @if variable-exists(mono-padding) {
    padding: $mono-padding;
  }
}

pre.sourceCode {
  @if variable-exists(codeblock-padding-left) {
    padding-left: $codeblock-padding-left;
  }
  @if variable-exists(codeblock-border-left) {
    border-left: $codeblock-border-left;
  }
}

main {
  margin-top: 1em;
  margin-bottom: 1em;
}

h2 {
  margin-top: 2rem;
  margin-bottom: 1rem;
  border-bottom: 1px solid $gray-300;
  padding-bottom: 0.5rem;
}

h3,
h4 {
  margin-top: 1.5rem;
}

/* workaround for anchorjs not hitting on generic :hover selector */
h2:hover > .anchorjs-link,
h3:hover > .anchorjs-link,
h4:hover > .anchorjs-link,
h5:hover > .anchorjs-link,
h6:hover > .anchorjs-link {
  opacity: 1;
}

.sidebar {
  padding-top: 1.2em;
}

// Source Code Blocks
pre.sourceCode,
code.sourceCode {
  position: relative;
  overflow-y: hidden;
  border-color: $gray-200 !important;
}

.code-copy-button {
  position: absolute;
  top: 0;
  right: 0;
  border: 0;
  background-color: transparent;
}

.code-copy-button:focus {
  outline: none;
}

#{$code-copy-selector} .code-copy-button > .bi::before {
  display: inline-block;
  height: 1rem;
  width: 1rem;
  content: "";
  vertical-align: -0.125em;
  background-image: url('data:image/svg+xml,<svg xmlns="http://www.w3.org/2000/svg" width="16" height="16" fill="#{colorToRGB($text-muted)}" viewBox="0 0 16 16"><path d="M4 1.5H3a2 2 0 0 0-2 2V14a2 2 0 0 0 2 2h10a2 2 0 0 0 2-2V3.5a2 2 0 0 0-2-2h-1v1h1a1 1 0 0 1 1 1V14a1 1 0 0 1-1 1H3a1 1 0 0 1-1-1V3.5a1 1 0 0 1 1-1h1v-1z"/><path d="M9.5 1a.5.5 0 0 1 .5.5v1a.5.5 0 0 1-.5.5h-3a.5.5 0 0 1-.5-.5v-1a.5.5 0 0 1 .5-.5h3zm-3-1A1.5 1.5 0 0 0 5 1.5v1A1.5 1.5 0 0 0 6.5 4h3A1.5 1.5 0 0 0 11 2.5v-1A1.5 1.5 0 0 0 9.5 0h-3z"/></svg>');
  background-repeat: no-repeat;
  background-size: 1rem 1rem;
}

#{$code-copy-selector} .code-copy-button:hover > .bi::before {
  background-image: url('data:image/svg+xml,<svg xmlns="http://www.w3.org/2000/svg" width="16" height="16" fill="#{colorToRGB($link-hover-color)}" viewBox="0 0 16 16"><path d="M4 1.5H3a2 2 0 0 0-2 2V14a2 2 0 0 0 2 2h10a2 2 0 0 0 2-2V3.5a2 2 0 0 0-2-2h-1v1h1a1 1 0 0 1 1 1V14a1 1 0 0 1-1 1H3a1 1 0 0 1-1-1V3.5a1 1 0 0 1 1-1h1v-1z"/><path d="M9.5 1a.5.5 0 0 1 .5.5v1a.5.5 0 0 1-.5.5h-3a.5.5 0 0 1-.5-.5v-1a.5.5 0 0 1 .5-.5h3zm-3-1A1.5 1.5 0 0 0 5 1.5v1A1.5 1.5 0 0 0 6.5 4h3A1.5 1.5 0 0 0 11 2.5v-1A1.5 1.5 0 0 0 9.5 0h-3z"/></svg>');
}

#{$code-copy-selector} .code-copy-button-checked > .bi::before {
  background-image: url('data:image/svg+xml,<svg xmlns="http://www.w3.org/2000/svg" width="16" height="16" fill="#{colorToRGB($text-muted)}" viewBox="0 0 16 16"><path d="M13.854 3.646a.5.5 0 0 1 0 .708l-7 7a.5.5 0 0 1-.708 0l-3.5-3.5a.5.5 0 1 1 .708-.708L6.5 10.293l6.646-6.647a.5.5 0 0 1 .708 0z"/></svg>');
}

#{$code-copy-selector} .code-copy-button-checked:hover > .bi::before {
  background-image: url('data:image/svg+xml,<svg xmlns="http://www.w3.org/2000/svg" width="16" height="16" fill="#{colorToRGB($link-hover-color)}" viewBox="0 0 16 16"><path d="M13.854 3.646a.5.5 0 0 1 0 .708l-7 7a.5.5 0 0 1-.708 0l-3.5-3.5a.5.5 0 1 1 .708-.708L6.5 10.293l6.646-6.647a.5.5 0 0 1 .708 0z"/></svg>');
}

/* table of contents */
.sidebar-toc > nav > h2 {
  font-size: 1rem;
  font-weight: 400;
  margin-bottom: 0.5rem;
  margin-top: 0.3rem;
  font-family: inherit;
  border-bottom: 0;
  padding-bottom: 0;
}

.sidebar-toc > nav ul {
  padding-left: 0;
  list-style: none;
  font-size: 0.9rem;
  font-weight: 300;
}

.sidebar-toc > nav ul li a {
  padding-left: 0;
  padding-bottom: 0.15rem;
  padding-top: 0;
  color: inherit;
}

.sidebar-toc > nav ul > li > ul > li > a {
  padding-left: 0.6rem;
  border-left: 2px solid $gray-200;
}

.sidebar-toc > nav ul > li > ul > li > a.active {
  border-color: $primary;
  color: $primary !important;
}

.sidebar-toc > nav ul > li > a.active {
  border-color: $primary;
  color: $primary !important;
}

// tweaking default keyboard settings
kbd,
.kbd {
  color: $body-color;
  background-color: $progress-bg;
}

// footnotes/citations
.citation a,
.footnote-ref {
  text-decoration: none;
}
.citation-hover,
.footnote-hover {
  max-width: 500px;
}
.footnote-hover p:last-child {
  margin-bottom: 0;
}
.footnote-hover a.footnote-back {
  display: none;
}

// Cards with header
div[class^="notice-"] {
  margin-bottom: $notice-margin-bottom;
}

<<<<<<< HEAD
=======
div[class^="notice-"]:not(.notice-captioned) {
  border-left: $notice-border-width solid;
  border-right: 1px solid $table-border-color;
  border-top: 1px solid $table-border-color;
  border-bottom: 1px solid $table-border-color;
}

div[class^="notice-"].notice-captioned {
  border: 1px solid $table-border-color;
}

>>>>>>> bdc516f9
div[class^="notice-"] > div.card-header {
  padding: .25em .65rem !important;
  border-bottom: none;
  font-weight: 500;
}

div[class^="notice-"] > div.card-header[data-bs-toggle="collapse"] {
  cursor: pointer;
}

div[class^="notice-"] .card-body > :last-child,
div[class^="notice-"] .card-body > div > :last-child {
  margin-bottom: 0;
}

div[class^="notice-"] .card-notice-toggle::before {
  height: 1.1rem;
  width: 1.1rem;
  display: inline-block;
  content: "";
<<<<<<< HEAD
  vertical-align: -0.125em;
  background-image: url('data:image/svg+xml,<svg xmlns="http://www.w3.org/2000/svg" width="16" height="16" fill="#{shift-color($warning, $notice-fill-scale)}" class="bi bi-chevron-down" viewBox="0 0 16 16"><path fill-rule="evenodd" d="M1.646 4.646a.5.5 0 0 1 .708 0L8 10.293l5.646-5.647a.5.5 0 0 1 .708.708l-6 6a.5.5 0 0 1-.708 0l-6-6a.5.5 0 0 1 0-.708z"/></svg>');
=======
  vertical-align: -.125em;
>>>>>>> bdc516f9
  background-repeat: no-repeat;
  background-size: 1.1rem 1.1rem;
  margin-right: 0.25rem;
}

div[class^="notice-"] .card-notice-icon::before {
  height: 1.1rem;
  width: 1.1rem;
  display: inline-block;
  content: "";
  vertical-align: -.25em; 
  background-repeat: no-repeat;
  background-size: 1.1rem 1.1rem;
  margin-right: 0.25rem;
}


div[class^="notice-"] .notice-btn-toggle .card-notice-toggle::before {
  transition: transform 0.2s linear;
}

<<<<<<< HEAD
div[class^="notice-"]
  .notice-btn-toggle[aria-expanded="false"]
  .card-notice-toggle::before {
  transform: rotate(-90deg);
}

div[class^="notice-"]
  .notice-btn-toggle[aria-expanded="true"]
  .card-notice-toggle::before {
=======
div[class^="notice-"] .card-header[aria-expanded="false"] .card-notice-toggle::before {
  transform: rotate(-90deg);  
  
}

div[class^="notice-"] .card-header[aria-expanded="true"] .card-notice-toggle::before {
>>>>>>> bdc516f9
  transform: none;
}

div[class^="notice-"] div.card-notice-icon-container {
  padding-top: .2em;
  padding-right: .4em;
  margin-left: -.2em;
}

div[class^="notice-"] .no-icon {
  display: none;
}


div.notice-warning:not(.notice-captioned) {
  border-left-color: shift-color($warning, $notice-border-scale);
}

div.notice-warning .card-header {
  background-color: shift-color($warning, $notice-bg-scale);
}

div.notice-warning .card-header {
  color: shift-color($warning, $notice-text-scale);
}

<<<<<<< HEAD
div.card-notice-icon-container {
  padding-top: 0.2em;
  padding-right: 0.4em;
  margin-left: -0.2em;
}

div.notice-warning .card-notice-icon::before {
  height: 1.1rem;
  width: 1.1rem;
  display: inline-block;
  content: "";
  vertical-align: -0.125em;
  background-image: url('data:image/svg+xml,<svg xmlns="http://www.w3.org/2000/svg" width="16" height="16" fill="#{shift-color($warning, $notice-fill-scale)}" class="bi bi-exclamation-triangle-fill" viewBox="0 0 16 16"><path d="M8.982 1.566a1.13 1.13 0 0 0-1.96 0L.165 13.233c-.457.778.091 1.767.98 1.767h13.713c.889 0 1.438-.99.98-1.767L8.982 1.566zM8 5c.535 0 .954.462.9.995l-.35 3.507a.552.552 0 0 1-1.1 0L7.1 5.995A.905.905 0 0 1 8 5zm.002 6a1 1 0 1 1 0 2 1 1 0 0 1 0-2z"/></svg>');
  background-repeat: no-repeat;
  background-size: 1.1rem 1.1rem;
  margin-right: 0.25rem;
=======
div.notice-warning:not(.notice-captioned) .card-notice-icon::before {
  background-image: url('data:image/svg+xml,<svg xmlns="http://www.w3.org/2000/svg" width="16" height="16" fill="#{shift-color($warning, $notice-border-scale)}" class="bi bi-exclamation-triangle-fill" viewBox="0 0 16 16"><path d="M8.982 1.566a1.13 1.13 0 0 0-1.96 0L.165 13.233c-.457.778.091 1.767.98 1.767h13.713c.889 0 1.438-.99.98-1.767L8.982 1.566zM8 5c.535 0 .954.462.9.995l-.35 3.507a.552.552 0 0 1-1.1 0L7.1 5.995A.905.905 0 0 1 8 5zm.002 6a1 1 0 1 1 0 2 1 1 0 0 1 0-2z"/></svg>');
}

div.notice-warning.notice-captioned .card-notice-icon::before {
  background-image: url('data:image/svg+xml,<svg xmlns="http://www.w3.org/2000/svg" width="16" height="16" fill="#{shift-color($warning, $notice-icon-scale)}" class="bi bi-exclamation-triangle-fill" viewBox="0 0 16 16"><path d="M8.982 1.566a1.13 1.13 0 0 0-1.96 0L.165 13.233c-.457.778.091 1.767.98 1.767h13.713c.889 0 1.438-.99.98-1.767L8.982 1.566zM8 5c.535 0 .954.462.9.995l-.35 3.507a.552.552 0 0 1-1.1 0L7.1 5.995A.905.905 0 0 1 8 5zm.002 6a1 1 0 1 1 0 2 1 1 0 0 1 0-2z"/></svg>');
>>>>>>> bdc516f9
}


div.notice-warning .card-notice-toggle::before {
  background-image: url('data:image/svg+xml,<svg xmlns="http://www.w3.org/2000/svg" width="16" height="16" fill="#{shift-color($warning, $notice-text-scale)}" class="bi bi-chevron-down" viewBox="0 0 16 16"><path fill-rule="evenodd" d="M1.646 4.646a.5.5 0 0 1 .708 0L8 10.293l5.646-5.647a.5.5 0 0 1 .708.708l-6 6a.5.5 0 0 1-.708 0l-6-6a.5.5 0 0 1 0-.708z"/></svg>');
}<|MERGE_RESOLUTION|>--- conflicted
+++ resolved
@@ -176,8 +176,6 @@
   margin-bottom: $notice-margin-bottom;
 }
 
-<<<<<<< HEAD
-=======
 div[class^="notice-"]:not(.notice-captioned) {
   border-left: $notice-border-width solid;
   border-right: 1px solid $table-border-color;
@@ -189,9 +187,8 @@
   border: 1px solid $table-border-color;
 }
 
->>>>>>> bdc516f9
 div[class^="notice-"] > div.card-header {
-  padding: .25em .65rem !important;
+  padding: 0.25em 0.65rem !important;
   border-bottom: none;
   font-weight: 500;
 }
@@ -210,12 +207,7 @@
   width: 1.1rem;
   display: inline-block;
   content: "";
-<<<<<<< HEAD
   vertical-align: -0.125em;
-  background-image: url('data:image/svg+xml,<svg xmlns="http://www.w3.org/2000/svg" width="16" height="16" fill="#{shift-color($warning, $notice-fill-scale)}" class="bi bi-chevron-down" viewBox="0 0 16 16"><path fill-rule="evenodd" d="M1.646 4.646a.5.5 0 0 1 .708 0L8 10.293l5.646-5.647a.5.5 0 0 1 .708.708l-6 6a.5.5 0 0 1-.708 0l-6-6a.5.5 0 0 1 0-.708z"/></svg>');
-=======
-  vertical-align: -.125em;
->>>>>>> bdc516f9
   background-repeat: no-repeat;
   background-size: 1.1rem 1.1rem;
   margin-right: 0.25rem;
@@ -226,88 +218,57 @@
   width: 1.1rem;
   display: inline-block;
   content: "";
-  vertical-align: -.25em; 
+  vertical-align: -0.25em;
   background-repeat: no-repeat;
   background-size: 1.1rem 1.1rem;
   margin-right: 0.25rem;
 }
 
-
 div[class^="notice-"] .notice-btn-toggle .card-notice-toggle::before {
   transition: transform 0.2s linear;
 }
 
-<<<<<<< HEAD
 div[class^="notice-"]
-  .notice-btn-toggle[aria-expanded="false"]
+  .card-header[aria-expanded="false"]
   .card-notice-toggle::before {
   transform: rotate(-90deg);
 }
 
 div[class^="notice-"]
-  .notice-btn-toggle[aria-expanded="true"]
+  .card-header[aria-expanded="true"]
   .card-notice-toggle::before {
-=======
-div[class^="notice-"] .card-header[aria-expanded="false"] .card-notice-toggle::before {
-  transform: rotate(-90deg);  
-  
-}
-
-div[class^="notice-"] .card-header[aria-expanded="true"] .card-notice-toggle::before {
->>>>>>> bdc516f9
   transform: none;
 }
 
 div[class^="notice-"] div.card-notice-icon-container {
-  padding-top: .2em;
-  padding-right: .4em;
-  margin-left: -.2em;
-}
-
-div[class^="notice-"] .no-icon {
-  display: none;
-}
-
-
-div.notice-warning:not(.notice-captioned) {
-  border-left-color: shift-color($warning, $notice-border-scale);
-}
-
-div.notice-warning .card-header {
-  background-color: shift-color($warning, $notice-bg-scale);
-}
-
-div.notice-warning .card-header {
-  color: shift-color($warning, $notice-text-scale);
-}
-
-<<<<<<< HEAD
-div.card-notice-icon-container {
   padding-top: 0.2em;
   padding-right: 0.4em;
   margin-left: -0.2em;
 }
 
-div.notice-warning .card-notice-icon::before {
-  height: 1.1rem;
-  width: 1.1rem;
-  display: inline-block;
-  content: "";
-  vertical-align: -0.125em;
-  background-image: url('data:image/svg+xml,<svg xmlns="http://www.w3.org/2000/svg" width="16" height="16" fill="#{shift-color($warning, $notice-fill-scale)}" class="bi bi-exclamation-triangle-fill" viewBox="0 0 16 16"><path d="M8.982 1.566a1.13 1.13 0 0 0-1.96 0L.165 13.233c-.457.778.091 1.767.98 1.767h13.713c.889 0 1.438-.99.98-1.767L8.982 1.566zM8 5c.535 0 .954.462.9.995l-.35 3.507a.552.552 0 0 1-1.1 0L7.1 5.995A.905.905 0 0 1 8 5zm.002 6a1 1 0 1 1 0 2 1 1 0 0 1 0-2z"/></svg>');
-  background-repeat: no-repeat;
-  background-size: 1.1rem 1.1rem;
-  margin-right: 0.25rem;
-=======
+div[class^="notice-"] .no-icon {
+  display: none;
+}
+
+div.notice-warning:not(.notice-captioned) {
+  border-left-color: shift-color($warning, $notice-border-scale);
+}
+
+div.notice-warning .card-header {
+  background-color: shift-color($warning, $notice-bg-scale);
+}
+
+div.notice-warning .card-header {
+  color: shift-color($warning, $notice-text-scale);
+}
+
 div.notice-warning:not(.notice-captioned) .card-notice-icon::before {
   background-image: url('data:image/svg+xml,<svg xmlns="http://www.w3.org/2000/svg" width="16" height="16" fill="#{shift-color($warning, $notice-border-scale)}" class="bi bi-exclamation-triangle-fill" viewBox="0 0 16 16"><path d="M8.982 1.566a1.13 1.13 0 0 0-1.96 0L.165 13.233c-.457.778.091 1.767.98 1.767h13.713c.889 0 1.438-.99.98-1.767L8.982 1.566zM8 5c.535 0 .954.462.9.995l-.35 3.507a.552.552 0 0 1-1.1 0L7.1 5.995A.905.905 0 0 1 8 5zm.002 6a1 1 0 1 1 0 2 1 1 0 0 1 0-2z"/></svg>');
 }
 
 div.notice-warning.notice-captioned .card-notice-icon::before {
   background-image: url('data:image/svg+xml,<svg xmlns="http://www.w3.org/2000/svg" width="16" height="16" fill="#{shift-color($warning, $notice-icon-scale)}" class="bi bi-exclamation-triangle-fill" viewBox="0 0 16 16"><path d="M8.982 1.566a1.13 1.13 0 0 0-1.96 0L.165 13.233c-.457.778.091 1.767.98 1.767h13.713c.889 0 1.438-.99.98-1.767L8.982 1.566zM8 5c.535 0 .954.462.9.995l-.35 3.507a.552.552 0 0 1-1.1 0L7.1 5.995A.905.905 0 0 1 8 5zm.002 6a1 1 0 1 1 0 2 1 1 0 0 1 0-2z"/></svg>');
->>>>>>> bdc516f9
-}
-
+}
 
 div.notice-warning .card-notice-toggle::before {
   background-image: url('data:image/svg+xml,<svg xmlns="http://www.w3.org/2000/svg" width="16" height="16" fill="#{shift-color($warning, $notice-text-scale)}" class="bi bi-chevron-down" viewBox="0 0 16 16"><path fill-rule="evenodd" d="M1.646 4.646a.5.5 0 0 1 .708 0L8 10.293l5.646-5.647a.5.5 0 0 1 .708.708l-6 6a.5.5 0 0 1-.708 0l-6-6a.5.5 0 0 1 0-.708z"/></svg>');
