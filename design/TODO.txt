//  Websites:
//    - Navigation
//    - Headroom
//    - sitemap.xml
//    - search
//    - google analytics (or coolster alternative). cookie consent
//    - commenting
//    - edit on github


    
TODO: refreshes occur while moving focus in any file

Sidebars:
- Sidebars appearance (including)
- Collapsing treatment
- Implement sidebar: tools
<<<<<<< HEAD
- add optional logo in sidebar
- support collapsing items under headers 
  (see https://rstudio.github.io/visual-markdown-editing/#/technical / bootstrap docs)
  
=======

>>>>>>> 5aec014e

TODO: breaking out of the standard container for a given page (page-layout: none)

TODO:  htmlwidgets need a fluid container (as perhaps do jupyter widgets)

Charles:
      
TODO: cache directories:
 quarto clean output 
 quarto clean cache 
 quarto clean state

 quarto clean output cache state
 quarto clean all (output,cache,state)
  - global purge?

TODO: generalized warning system (look for 'WARNING:')

TODO: Render list still subject to type filter (so you could create a render list with e.g. ["**", "!exclude.Rmd"])

TODO: common yaml option reading (all docs use yaml)
use Rmd-style chunks for Jupyter (Jmd). YAML encoding.
(need to add support for this to Jupytext)
Use e.g. fig-width vs. fig.width?  figwidth
Jmd


```{python mylabel}
echo: true
tags: ["foo", "bar"]


```

HTML:
  - floating toc (https://coda.io/d/Figmas-approach-to-modern-PRDs_d1OS5N8pQpx/PRD-Name-of-Project_sut2b#_lu7lK)
  - anchor links
  - copy code block to clipboard
  - code menu (show all, hide all, download code)
  - tabs
  - admonitions
  - lightbox
  - auto-growing iframes
  - progressive image loading data-src

Bundle SASS compiler so we can prime thematic correctly:
  https://github.com/connorskees/grass
  https://github.com/sass/dart-sass

Look into Teal: https://news.ycombinator.com/item?id=26247813

filter params need some "escaping" so they aren't interpreted as markdown (e.g. inline code)

Consider this documentation system: https://documentation.divio.com/


Could say that while there is *always* a lockfile, package installations
are always global (b/c they popuplate the global cache). the only local
thing you need is the deps.ts / import_map.json, etc.

extensions:
  fancytweet: https://quarto.land/fancytweet@3.4.2
  

TODO: revealjs images resources (global, per slide)
      (metadata fields that point to files, ast elements / attributes that point to files)

{{ fancytweet qwerqwer }}


quarto install fancytweet

quarto update fancytweet

for standalone document render, we will promot for installation of extensions
as necessary, and add the extensions: key in YAML at the bottom of the document

- install/update commands put the latest version in the global cache
- new documents use the latest version in the cache
- if you run install/update within a project then it updates the lockfile

Extensions sources:
  - global cache
  - project lockfile
  - 'extensions' inside a yaml key

_quarto/
  .quarto
  .gitignore
     .quarto/
     extensions/
   metadata.yml
   
   package-lock.json
   node_modules/

   extensions.yml
   extensions/
      corporate-special-sauce/


quarto bundle foo.Rmd

repositories:
   sauce: https://corporate-sauce.net


quarto install sauce/foo



_quarto
  .gitignore
     .quarto
     extensions/

  .quarto/ 

  metadata.yml

  extensions.yml
  extensions/
  


Projects:

2) Project types (built in and extensions)
  - project global metadata
    - type: <- later
    - name: 
    - output-dir: (optional)
    - lock-extensions: true

  - delegate rendering to the type implementation
  - Default type built in
    - default render all to markdown, then stitch together and pandoc that
    - supports files (files to render), include/exclude (files to copy  / exclude from output dir)
  - Need to support incredmental renders
    - maybe keep cache of MDs around (in quarto cache dir)

3) Quarto project commands
  - create a new project
  - rendering a project
  - read project data for a directory (for example as JSON)
  - cleaning a project directory

FUTURE
4) Lock file / Extensions


- there is always an output_dir for projects (we could put caches/intermedite md there)
- alternatively, we could stick this stuff in _quarto (which could have a default .gitignore)

Renders have side effects (knit_meta) that need to be preserved for books.
The side effects might require an id of some kind (for managing duplicates):
   R: 
     - html dependencies
     - preserves
     - patches (e.g. slides for htmlwidgets)
     - intermediates/intermediates-dir

Engine returns a data structure that includes:
    - markdown for pandoc
    - arbitrary data that will be passed back to it to create pandoc includes
    - arbitrary data that will be passed back to it for postprocessing


- Project is always a _quarto folder
  - for a document we crawl up tree to find project folder
  - slurp up every yaml file in folder and merge
  - default suggestion: metadata.yml
  ---
  project:
    name:
    type:
    output-dir:
    files: [foo.ipynb]
    include: 
      - supporting.py
    exlude:
      - ignore.png

  format:
    html:
      main-font: Arial

  bibliography: foo.bibtex

  metadata-file: crossref.yml
  ---

Project system:
  - See MkDocs: https://docs.google.com/document/d/16Lp39BolpTR0NzbQQ6ebr9bawYth8EeivBo0q4qapVY/edit#heading=h.ibf8kici39py
  - quarto create foo
  - quarto create pdf foo.Rmd 
  - allow _quarto config directory that merges all contained files
    (lock file will go there as well)
  - Terminate at _quarto.yml w/ project: true
    (need to first determine if there is a project somewhere in the parent tree,
     if there is, then use this behavior, if not, use the first match)
  - External interactions with projects (output_dir, clean, etc.)
  - website / book format variations

A 'format' is a director or zip file which is:
  - Located in the _quarto directory
  - Format YAML (must declare base)
  - Arbitrary other files that can be referenced (relatively) by the format YAML


Port a dozen or rticles formats
  - Authors metadata standard 

# markdown for bootstrap concepts/constructs
# standalone document formats

html:
  template: bootstrap | coolsterthing

defined set of markdown constructs and css classes

html-article:
  css-framework: bootstrap
html-notebook:
  css-framework: bootstrap

metadata:
   - Inline YAML in code chunks
       - https://gist.github.com/jjallaire/a315f08ba5007678f3f8cbcb093cafb4
       - PR for jupytext to support the same for md:markdown
       - PR for knitr so that knitr::purl ignores the front matter
       - RStudio also needs to ignore the front matter
  

quarto publish:
  - RSC
  - Netlify
  - WordPress
  - Confluence

html-slides:

library(shiny)
library(bs4)


{{ pagebreak }}
{{ include <path> }}
{{ <reference metadata>  }}
{{ rstudio.version }}
{{= print("x") }}
{{< figure projections.xlsx#chunk-label caption="asfdasdf" label="myplot" >}}
{{< table projections.xlsx#fy-2019 label="projections" label="">}}
{{< text notebook.Rmd##chunk-label >}}
{{< tweet https://twitter.com/foo/status/34453323455 >}}
{{< video https://youtube.com/foo/status/34453323455 >}}



Future
-----------------------------------------

Take a look at prosemirror-typerighter: https://github.com/guardian/prosemirror-typerighter

Take a look at Pluto (Julia)

- WordPress (https://developer.wordpress.com/docs/api/)

- RStudio IDE Visual Editor for quarto
    - crossref system
    - project hooks (crossref indexing, build, etc.)
    - publishing hooks for RSC
    - jupyter front-end


- Visual Studio Code 
    - visual editor extension
    - quarto publishing workflow (preview, etc.)


<< write tests >>

https://github.com/microsoft/vscode-jupyter
https://devblogs.microsoft.com/python/introducing-the-jupyter-extension-for-vs-code/


Cleanup
--------------------------------------------

Extracate the cache dir logic from rmarkdown::render and call that


discover index.Rmd or ui.Rmd for quarto run. can't rely on
rmarkdown::run b/c we need to figure out which Rmd to render

Meta-concepts on top of AST: e.g. 
  - card
    ::: .card
    <image>
    # heading
    
    :::

  - tabs
  - admonitions
  - zoom image
  - incremental images 



Future
---------------------------------------------

- Evaluate esbuild

- Consider yaml for chunk options
    * knitr
    * jupytext pr


Julia Dev workflow

- Make sure that Revise.jl is loaded at startup https://timholy.github.io/Revise.jl/stable/

- Run Julia in Quarto dir

- Switch to pkg mode "]" and execute "dev ."

- Exit pkg mode (backspace)

- using Quarto

- changes should show up automatically now<|MERGE_RESOLUTION|>--- conflicted
+++ resolved
@@ -15,14 +15,9 @@
 - Sidebars appearance (including)
 - Collapsing treatment
 - Implement sidebar: tools
-<<<<<<< HEAD
 - add optional logo in sidebar
 - support collapsing items under headers 
   (see https://rstudio.github.io/visual-markdown-editing/#/technical / bootstrap docs)
-  
-=======
-
->>>>>>> 5aec014e
 
 TODO: breaking out of the standard container for a given page (page-layout: none)
 
